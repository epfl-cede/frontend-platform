--- conflicted
+++ resolved
@@ -202,15 +202,12 @@
   LOGO_TRADEMARK_URL: process.env.LOGO_TRADEMARK_URL,
   LOGO_WHITE_URL: process.env.LOGO_WHITE_URL,
   FAVICON_URL: process.env.FAVICON_URL,
-<<<<<<< HEAD
-  CATALOG_BASE_URL: process.env.CATALOG_BASE_URL,
-  CATALOG_ORGANIZATION_NAME: process.env.CATALOG_ORGANIZATION_NAME,
-=======
   MFE_CONFIG_API_URL: process.env.MFE_CONFIG_API_URL,
   APP_ID: process.env.APP_ID,
   SUPPORT_URL: process.env.SUPPORT_URL,
   PARAGON_THEME_URLS: parseParagonThemeUrls(process.env.PARAGON_THEME_URLS),
->>>>>>> 895ef030
+  CATALOG_BASE_URL: process.env.CATALOG_BASE_URL,
+  CATALOG_ORGANIZATION_NAME: process.env.CATALOG_ORGANIZATION_NAME,
 };
 
 /**
@@ -389,13 +386,10 @@
  * @property {string} LOGO_TRADEMARK_URL
  * @property {string} LOGO_WHITE_URL
  * @property {string} FAVICON_URL
-<<<<<<< HEAD
- * @property {string} CATALOG_BASE_URL
- * @property {string} CATALOG_ORGANIZATION_NAME
-=======
  * @property {string} MFE_CONFIG_API_URL
  * @property {string} APP_ID
  * @property {string} SUPPORT_URL
  * @property {string} PARAGON_THEME_URLS
->>>>>>> 895ef030
+ * @property {string} CATALOG_BASE_URL
+ * @property {string} CATALOG_ORGANIZATION_NAME
  */